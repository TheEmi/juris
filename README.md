# Juris
### JavaScript Unified Reactive Interface Solution

> **Transform web development by making reactivity an intentional choice.** Build complete applications, enhance existing sites, or create headless services - all with the same elegant object-first architecture.

<<<<<<< HEAD
[![NPM Version](https://img.shields.io/npm/v/jurisjs)](https://www.npmjs.com/package/jurisjs)
[![Bundle Size](https://img.shields.io/bundlephobia/minzip/jurisjs)](https://bundlephobia.com/package/jurisjs)
[![License](https://img.shields.io/github/license/jurisjs/juris)](https://github.com/jurisjs/juris/blob/main/LICENSE)
[![Twitter](https://img.shields.io/twitter/follow/jurisjs?style=social)](https://x.com/jurisjs)
=======
 ## Juris (JavaScript Unified Reactive Interface Solution) 
 Transforms web development through its comprehensive object-first architecture that makes 
 reactivity an intentional choice rather than an automatic behavior. By expressing interfaces 
 as pure JavaScript objects where functions explicitly define reactivity, Juris delivers a 
 complete solution for applications that are universally deployable, precisely controlled,
 and designed from the ground up for seamless AI collaboration—all while maintaining the 
 simplicity and debuggability of native JavaScript patterns.
>>>>>>> 676b505e

## 🚀 Why Juris?

<<<<<<< HEAD
**Traditional frameworks force you to choose:** Build everything as a JavaScript app OR stick with static HTML. Juris gives you both.
=======
[![License: MIT](https://img.shields.io/badge/License-MIT-yellow.svg)](https://opensource.org/licenses/MIT)
[![JavaScript](https://img.shields.io/badge/JavaScript-ES6+-blue.svg)](https://developer.mozilla.org/en-US/docs/Web/JavaScript)
## 🚀 Features
>>>>>>> 676b505e

- ✅ **Progressive Enhancement** - Enhance existing HTML with reactive behavior
- ✅ **Complete Applications** - Build full SPAs with components and routing  
- ✅ **Headless Services** - Background processing without UI
- ✅ **Object-First Architecture** - Define interfaces as pure JavaScript objects
- ✅ **Intentional Reactivity** - Choose what's reactive, when it's reactive
- ✅ **Zero Dependencies** - 45kb complete framework, no external libraries
- ✅ **7x Faster Performance** - Surgical DOM updates, no virtual DOM overhead

## 📦 Installation

```bash
# NPM
npm install jurisjs

# CDN
<script src="https://unpkg.com/jurisjs@latest/dist/juris.min.js"></script>

# Download
wget https://jurisjs.com/juris.js
```

## ⚡ Quick Start

### Progressive Enhancement
Enhance existing HTML elements with reactive behavior while maintaining content visibility before JavaScript loads.

### Complete Applications  
Build full SPAs with components, routing, and state management using object-first architecture.

### Headless Services
Create background services for data sync, analytics, or any processing that doesn't require UI.

## 🧬 Core Concepts

### **States**
Simple, flat state management with dot notation access. Reactive updates trigger only where needed.

### **Enhancement** 
Transform existing HTML elements into reactive components. Content works before JavaScript loads.

### **Components**
Reusable UI definitions as pure JavaScript objects. Support lifecycle hooks and nested composition.

### **Router**
Built-in routing with hash or history mode, route guards, lazy loading, and nested routes.

### **Headless Components**
Background services that run without UI. Perfect for data synchronization, analytics, or system monitoring.

## 🌟 Key Features

| Feature | Description |
|---------|-------------|
| **Progressive Enhancement** | Enhance existing HTML with reactive behavior |
| **Complete Applications** | Build full SPAs with components and routing |
| **Headless Components** | Background services without UI |
| **Object-First UI** | Define interfaces as pure JavaScript objects |
| **Intentional Reactivity** | Choose what's reactive with functions |
| **Built-in Router** | Hash or history mode with guards |
| **State Management** | Simple, flat state with dot notation |
| **Lifecycle Hooks** | Component mount, update, unmount events |
| **Zero Dependencies** | No external libraries required |
| **Framework Agnostic** | Works alongside any existing code |

## 🎯 Use Cases

- **E-commerce Sites** - Enhance product pages, shopping carts, and checkout flows
- **Content Management** - Add interactivity to existing CMS-generated content
- **Dashboards** - Real-time data visualization with WebSocket integration
- **Forms** - Advanced validation and dynamic behavior
- **Legacy Modernization** - Gradually add modern features to existing applications
- **Micro-frontends** - Independent components that can be composed together
- **Progressive Web Apps** - Full applications with offline capabilities

## 🔧 Development Experience

- **No Build Tools Required** - Works directly in browsers
- **Hot Reloading** - Built-in development server with instant updates
- **TypeScript Support** - Full type definitions included
- **DevTools Integration** - Browser extension for debugging
- **Framework Coexistence** - Use alongside React, Vue, or any other framework
- **Minimal Learning Curve** - Pure JavaScript objects, no special syntax

## 📊 Performance

- **7x Faster Startup** - Compared to Vue/React applications
- **Surgical Updates** - Only changed elements re-render
- **Memory Efficient** - No virtual DOM overhead
- **Bundle Size** - 45kb complete framework (vs 170kb+ for alternatives)
- **Progressive Loading** - Content visible before JavaScript execution

## 🌐 Browser Support

- **Modern Browsers** - Chrome, Firefox, Safari, Edge (latest versions)
- **Progressive Degradation** - Enhanced features degrade gracefully
- **Mobile Optimized** - Touch events and responsive behavior
- **Accessibility** - WCAG 2.1 compliant by default

## 📚 Learn More

- **🌐 Website:** [jurisjs.com](https://jurisjs.com)
- **📖 Documentation:** [jurisjs.com/docs](https://jurisjs.com/docs)
- **🎮 Playground:** [jurisjs.com/playground](https://jurisjs.com/playground)
- **💬 Community:** [GitHub Discussions](https://github.com/jurisjs/juris/discussions)
- **🐦 Twitter:** [@jurisjs](https://x.com/jurisjs)

## 🤝 Contributing

We welcome contributions! See our [Contributing Guide](CONTRIBUTING.md) for details.

```bash
git clone https://github.com/jurisjs/juris.git
cd juris
npm install
npm run dev
```

## 📄 License

MIT License - see [LICENSE](LICENSE) file for details.

---

**Built with ❤️ by the Juris team**

*"Making reactivity an intentional choice since 2024"*<|MERGE_RESOLUTION|>--- conflicted
+++ resolved
@@ -1,43 +1,1145 @@
-# Juris
-### JavaScript Unified Reactive Interface Solution
-
-> **Transform web development by making reactivity an intentional choice.** Build complete applications, enhance existing sites, or create headless services - all with the same elegant object-first architecture.
-
-<<<<<<< HEAD
-[![NPM Version](https://img.shields.io/npm/v/jurisjs)](https://www.npmjs.com/package/jurisjs)
-[![Bundle Size](https://img.shields.io/bundlephobia/minzip/jurisjs)](https://bundlephobia.com/package/jurisjs)
-[![License](https://img.shields.io/github/license/jurisjs/juris)](https://github.com/jurisjs/juris/blob/main/LICENSE)
-[![Twitter](https://img.shields.io/twitter/follow/jurisjs?style=social)](https://x.com/jurisjs)
-=======
+# Juris Framework
+
+
  ## Juris (JavaScript Unified Reactive Interface Solution) 
- Transforms web development through its comprehensive object-first architecture that makes 
- reactivity an intentional choice rather than an automatic behavior. By expressing interfaces 
- as pure JavaScript objects where functions explicitly define reactivity, Juris delivers a 
- complete solution for applications that are universally deployable, precisely controlled,
- and designed from the ground up for seamless AI collaboration—all while maintaining the 
- simplicity and debuggability of native JavaScript patterns.
->>>>>>> 676b505e
-
-## 🚀 Why Juris?
-
-<<<<<<< HEAD
-**Traditional frameworks force you to choose:** Build everything as a JavaScript app OR stick with static HTML. Juris gives you both.
-=======
+ * transforms web development through its comprehensive object-first architecture that makes 
+ * reactivity an intentional choice rather than an automatic behavior. By expressing interfaces 
+ * as pure JavaScript objects where functions explicitly define reactivity, Juris delivers a 
+ * complete solution for applications that are universally deployable, precisely controlled,
+ * and designed from the ground up for seamless AI collaboration—all while maintaining the 
+ * simplicity and debuggability of native JavaScript patterns.
+
+
 [![License: MIT](https://img.shields.io/badge/License-MIT-yellow.svg)](https://opensource.org/licenses/MIT)
 [![JavaScript](https://img.shields.io/badge/JavaScript-ES6+-blue.svg)](https://developer.mozilla.org/en-US/docs/Web/JavaScript)
+[![JavaScript](https://img.shields.io/badge/JavaScript-
 ## 🚀 Features
->>>>>>> 676b505e
-
-- ✅ **Progressive Enhancement** - Enhance existing HTML with reactive behavior
-- ✅ **Complete Applications** - Build full SPAs with components and routing  
-- ✅ **Headless Services** - Background processing without UI
-- ✅ **Object-First Architecture** - Define interfaces as pure JavaScript objects
-- ✅ **Intentional Reactivity** - Choose what's reactive, when it's reactive
-- ✅ **Zero Dependencies** - 45kb complete framework, no external libraries
-- ✅ **7x Faster Performance** - Surgical DOM updates, no virtual DOM overhead
-
-## 📦 Installation
-
+
+- **🔄 Reactive State Management** - Automatic UI updates when state changes
+- **🧩 Component System** - Reusable, composable UI components
+- **🛣️ Advanced Routing** - Hash-based routing with guards, parameters, and middleware
+- **💾 Multi-tier Sync** - localStorage, cross-tab, and remote server synchronization
+- **🔐 Route Guards** - Authentication, authorization, data loading, and unsaved changes protection
+- **⚡ Zero Dependencies** - Pure JavaScript, no external libraries required
+- **🌐 Cross-platform** - Works in all modern browsers
+- **📱 Real-time Sync** - Automatic synchronization across devices and tabs
+
+## 📋 Table of Contents
+
+- [Quick Start](#quick-start)
+- [Core Concepts](#core-concepts)
+- [State Management](#state-management)
+- [Component System](#component-system)
+- [Routing System](#routing-system)
+- [Route Guards](#route-guards)
+- [Synchronization](#synchronization)
+- [Backend Setup](#backend-setup)
+- [API Reference](#api-reference)
+- [Examples](#examples)
+- [Best Practices](#best-practices)
+- [Contributing](#contributing)
+
+## 🏁 Quick Start
+
+### Download the Framework
+
+Get the complete Juris Framework implementation:
+- **[Complete Todo Demo](generic_juris_framework.html)** - Full working example with all features
+- **[PHP Backend](php_sync_backend.php)** - Remote sync server implementation
+
+### Basic Setup
+
+```javascript
+const app = new Juris({
+    states: {
+        counter: 0,
+        user: { name: '', isLoggedIn: false }
+    },
+    
+    components: {
+        Counter: (props, { getState, setState }) => ({
+            div: {
+                children: () => [{
+                    h2: { text: () => `Count: ${getState('counter')}` }
+                }, {
+                    button: {
+                        text: 'Increment',
+                        onClick: () => setState('counter', getState('counter') + 1)
+                    }
+                }]
+            }
+        })
+    },
+    
+    layout: {
+        div: {
+            children: () => [{ Counter: {} }]
+        }
+    }
+});
+
+app.render('#app');
+```
+
+### Complete Implementation
+
+**Download our complete working demo that includes all features:**
+
+```html
+<!-- Save as index.html and open in browser -->
+<!DOCTYPE html>
+<html lang="en">
+<head>
+    <meta charset="UTF-8">
+    <meta name="viewport" content="width=device-width, initial-scale=1.0">
+    <title>Juris Framework - Todo App Demo</title>
+    <!-- Complete CSS and implementation included in the artifact -->
+</head>
+<body>
+    <h1>📝 Juris Todo App</h1>
+    <div class="container">
+        <div id="app"></div>
+        <div id="errorArea"></div>
+    </div>
+    <script>
+        // Complete Juris Framework implementation
+        // See the full artifact for the complete code
+    </script>
+</body>
+</html>
+```
+
+**Features included in our demo:**
+- ✅ **Complete Juris Framework** - Full implementation (no dependencies)
+- ✅ **Advanced Routing** - With parameterized routes and all guard types
+- ✅ **Multi-tier Sync** - localStorage + cross-tab + remote server
+- ✅ **Authentication System** - Login/logout with role-based access
+- ✅ **Real-time UI** - Reactive components with automatic updates
+- ✅ **Todo Management** - Full CRUD operations with filters
+- ✅ **Route Guards** - Auth, admin, data loading, unsaved changes
+- ✅ **Sync Controls** - Enable/disable remote sync with manual controls
+
+### With Advanced Routing (From Our Demo)
+
+```javascript
+const app = new Juris({
+    states: {
+        todos: [],
+        user: { isAuthenticated: false, isAdmin: false },
+        filter: 'all'
+    },
+    
+    router: {
+        routes: {
+            '/': 'HomePage',
+            '/stats': {
+                component: 'StatsPage',
+                guards: ['authGuard']
+            },
+            '/admin': {
+                component: 'AdminPage',
+                guards: ['authGuard', 'adminGuard'],
+                loadData: 'loadAdminData'
+            },
+            '/user/:id': {
+                component: 'UserPage',
+                guards: ['authGuard'],
+                loadData: 'loadUserData'
+            }
+        },
+        
+        guards: {
+            authGuard: ({ getState, navigate }) => {
+                if (!getState('user.isAuthenticated')) {
+                    navigate('/login');
+                    return false;
+                }
+                return true;
+            },
+            
+            adminGuard: ({ getState, navigate }) => {
+                if (!getState('user.isAdmin')) {
+                    navigate('/unauthorized');
+                    return false;
+                }
+                return true;
+            },
+            
+            loadUserData: async ({ params, setState }) => {
+                await new Promise(resolve => setTimeout(resolve, 800));
+                setState('currentUser', {
+                    id: params.id,
+                    name: `User ${params.id}`,
+                    todos: Math.floor(Math.random() * 20)
+                });
+            }
+        }
+    },
+    
+    // Auto-registered Router component
+    layout: {
+        div: {
+            children: () => [{ Router: {} }]
+        }
+    }
+});
+```
+
+## 🎯 Core Concepts
+
+### State Management
+
+Juris uses a centralized state store with reactive updates:
+
+```javascript
+// Set state
+app.setState('user.name', 'John Doe');
+app.setState('todos', [...todos, newTodo]);
+
+// Get state
+const userName = app.getState('user.name', 'Guest');
+const todoCount = app.getState('todos', []).length;
+
+// Subscribe to changes
+const unsubscribe = app.subscribe('user.name', (newName, oldName) => {
+    console.log(`Name changed from ${oldName} to ${newName}`);
+});
+```
+
+### Component System
+
+Components are pure functions that return UI objects:
+
+```javascript
+const TodoItem = (props, { setState, getState }) => ({
+    div: {
+        className: () => props.todo.completed ? 'completed' : '',
+        children: () => [{
+            span: { text: props.todo.text }
+        }, {
+            button: {
+                text: 'Toggle',
+                onClick: () => {
+                    const todos = getState('todos', []);
+                    const updated = todos.map(t => 
+                        t.id === props.todo.id 
+                            ? { ...t, completed: !t.completed }
+                            : t
+                    );
+                    setState('todos', updated);
+                }
+            }
+        }]
+    }
+});
+```
+
+### Reactive Attributes
+
+Any attribute can be reactive by using a function:
+
+```javascript
+const DynamicComponent = (props, { getState }) => ({
+    div: {
+        // Static attributes
+        className: 'container',
+        
+        // Reactive attributes
+        style: {
+            backgroundColor: () => getState('theme') === 'dark' ? '#333' : '#fff',
+            color: () => getState('theme') === 'dark' ? '#fff' : '#333'
+        },
+        
+        text: () => `Current user: ${getState('user.name', 'Guest')}`,
+        
+        // Reactive children
+        children: () => getState('items', []).map(item => ({
+            div: { text: item.name }
+        }))
+    }
+});
+```
+
+## 🔄 State Management
+
+### Basic Operations
+
+```javascript
+// Simple values
+app.setState('counter', 42);
+app.setState('isLoading', true);
+
+// Nested objects
+app.setState('user.profile.name', 'John');
+app.setState('settings.theme', 'dark');
+
+// Arrays
+app.setState('todos', [...currentTodos, newTodo]);
+
+// With context
+app.setState('data', newData, { skipPersist: true });
+```
+
+### Middleware
+
+Transform state changes globally:
+
+```javascript
+const app = new Juris({
+    middleware: [
+        // Logging middleware
+        ({ path, oldValue, newValue }) => {
+            console.log(`${path}: ${oldValue} → ${newValue}`);
+            return newValue;
+        },
+        
+        // Validation middleware
+        ({ path, newValue }) => {
+            if (path === 'user.age' && newValue < 0) {
+                console.warn('Age cannot be negative');
+                return 0;
+            }
+            return newValue;
+        },
+        
+        // Auto-save middleware
+        ({ path, newValue }) => {
+            if (path.startsWith('form.')) {
+                localStorage.setItem('formData', JSON.stringify(newValue));
+            }
+            return newValue;
+        }
+    ]
+});
+```
+
+### External Subscriptions
+
+Listen to state changes from outside components:
+
+```javascript
+// Subscribe to specific paths
+const unsubscribe = app.subscribe('user.isLoggedIn', (isLoggedIn) => {
+    if (isLoggedIn) {
+        initializeUserDashboard();
+    } else {
+        cleanupUserData();
+    }
+});
+
+// Multiple subscriptions
+app.subscribe('todos', updateTodoCount);
+app.subscribe('filter', refreshTodoList);
+app.subscribe('user.preferences', savePreferences);
+
+// Cleanup
+unsubscribe();
+```
+
+## 🧩 Component System
+
+### Component Structure
+
+```javascript
+const ComponentName = (props, context) => {
+    // props: passed from parent
+    // context: { setState, getState, navigate, services }
+    
+    return {
+        tagName: {
+            // Attributes
+            className: 'my-component',
+            id: 'unique-id',
+            
+            // Event handlers
+            onClick: (event, context) => {
+                // Handle click
+            },
+            
+            // Content
+            text: 'Hello World',
+            
+            // Children
+            children: () => [
+                { span: { text: 'Child 1' } },
+                { span: { text: 'Child 2' } }
+            ]
+        }
+    };
+};
+```
+
+### Component Registration
+
+```javascript
+const app = new Juris({
+    components: {
+        // Simple component
+        HelloWorld: () => ({
+            h1: { text: 'Hello, World!' }
+        }),
+        
+        // Component with props
+        Greeting: (props) => ({
+            p: { text: `Hello, ${props.name}!` }
+        }),
+        
+        // Reactive component
+        Counter: (props, { getState, setState }) => ({
+            div: {
+                children: () => [{
+                    span: { text: () => `Count: ${getState('counter', 0)}` }
+                }, {
+                    button: {
+                        text: 'Increment',
+                        onClick: () => setState('counter', getState('counter', 0) + 1)
+                    }
+                }]
+            }
+        }),
+        
+        // Complex component with lifecycle
+        TodoList: (props, { getState, setState, services }) => ({
+            div: {
+                className: 'todo-list',
+                children: () => {
+                    const todos = getState('todos', []);
+                    const filter = getState('filter', 'all');
+                    
+                    const filteredTodos = todos.filter(todo => {
+                        if (filter === 'active') return !todo.completed;
+                        if (filter === 'completed') return todo.completed;
+                        return true;
+                    });
+                    
+                    return filteredTodos.map(todo => ({
+                        TodoItem: { todo, key: todo.id }
+                    }));
+                }
+            }
+        })
+    }
+});
+```
+
+### Component Communication
+
+```javascript
+// Parent to child (props)
+const Parent = () => ({
+    div: {
+        children: () => [{
+            Child: { 
+                message: 'Hello from parent',
+                count: () => getState('counter', 0)
+            }
+        }]
+    }
+});
+
+// Child to parent (callbacks)
+const Child = (props, { setState }) => ({
+    button: {
+        text: props.message,
+        onClick: () => {
+            // Update shared state
+            setState('counter', getState('counter', 0) + 1);
+            
+            // Call parent callback if provided
+            if (props.onUpdate) {
+                props.onUpdate(newValue);
+            }
+        }
+    }
+});
+
+// Sibling communication (shared state)
+const Sibling1 = (props, { setState }) => ({
+    input: {
+        value: () => getState('sharedValue', ''),
+        onInput: (e) => setState('sharedValue', e.target.value)
+    }
+});
+
+const Sibling2 = (props, { getState }) => ({
+    p: { text: () => `Shared: ${getState('sharedValue', '')}` }
+});
+```
+
+## 🛣️ Routing System
+
+### Route Configuration
+
+```javascript
+const app = new Juris({
+    router: {
+        routes: {
+            // Simple routes
+            '/': 'HomePage',
+            '/about': 'AboutPage',
+            
+            // Routes with guards
+            '/dashboard': {
+                component: 'DashboardPage',
+                guards: ['authGuard']
+            },
+            
+            // Parameterized routes
+            '/user/:id': {
+                component: 'UserPage',
+                guards: ['authGuard'],
+                loadData: 'loadUserData'
+            },
+            
+            '/post/:slug/edit': {
+                component: 'EditPostPage',
+                guards: ['authGuard', 'postOwnerGuard']
+            },
+            
+            // Multiple guards
+            '/admin': {
+                component: 'AdminPage',
+                guards: ['authGuard', 'adminGuard']
+            }
+        },
+        
+        guards: {
+            // Authentication guard
+            authGuard: ({ getState, navigate }) => {
+                if (!getState('user.isAuthenticated')) {
+                    navigate('/login');
+                    return false;
+                }
+                return true;
+            },
+            
+            // Authorization guard
+            adminGuard: ({ getState, navigate }) => {
+                if (!getState('user.isAdmin')) {
+                    navigate('/unauthorized');
+                    return false;
+                }
+                return true;
+            },
+            
+            // Data loading guard
+            loadUserData: async ({ params, setState }) => {
+                try {
+                    const response = await fetch(`/api/users/${params.id}`);
+                    const userData = await response.json();
+                    setState('currentUser', userData);
+                } catch (error) {
+                    setState('error', 'Failed to load user data');
+                }
+            },
+            
+            // Custom validation guard
+            postOwnerGuard: ({ params, getState, navigate }) => {
+                const currentUser = getState('user.id');
+                const postOwner = getState(`posts.${params.slug}.ownerId`);
+                
+                if (currentUser !== postOwner) {
+                    navigate('/unauthorized');
+                    return false;
+                }
+                return true;
+            }
+        },
+        
+        middleware: [
+            {
+                path: '/admin/*',
+                guard: ({ getState }) => getState('user.isAdmin', false)
+            },
+            {
+                path: '/api/*',
+                guard: ({ getState }) => getState('user.apiAccess', false)
+            }
+        ]
+    }
+});
+```
+
+### Navigation
+
+```javascript
+// Programmatic navigation
+app.navigate('/dashboard');
+app.navigate('/user/123');
+app.navigate('/posts/my-post/edit');
+
+// Navigation in components
+const Navigation = (props, { navigate, getState }) => ({
+    nav: {
+        children: () => [{
+            button: {
+                text: 'Home',
+                onClick: () => navigate('/')
+            }
+        }, {
+            button: {
+                text: 'Dashboard',
+                onClick: () => navigate('/dashboard'),
+                disabled: () => !getState('user.isAuthenticated')
+            }
+        }]
+    }
+});
+
+// Route parameters
+const UserPage = (props, { getState }) => {
+    const params = getState('router.params', {});
+    const userId = params.id;
+    
+    return {
+        div: {
+            text: () => `Viewing user: ${userId}`
+        }
+    };
+};
+```
+
+## 🔐 Route Guards
+
+**All 4 types of guards implemented in our demo:**
+
+### Implementation from Our Demo
+
+```javascript
+// Complete guards configuration from our working demo
+router: {
+    routes: {
+        '/': 'HomePage',
+        '/stats': {
+            component: 'StatsPage',
+            guards: ['authGuard']  // Requires authentication
+        },
+        '/admin': {
+            component: 'AdminPage',
+            guards: ['authGuard', 'adminGuard'],  // Auth + admin role
+            loadData: 'loadAdminData'  // Data loading guard
+        },
+        '/profile': {
+            component: 'ProfilePage',
+            guards: ['authGuard', 'profileGuard']  // Auth + profile completion
+        },
+        '/user/:id': {
+            component: 'UserPage',
+            guards: ['authGuard'],
+            loadData: 'loadUserData'  // Parameterized data loading
+        }
+    },
+    
+    guards: {
+        // 1. Authentication Guard
+        authGuard: ({ getState, navigate }) => {
+            if (!getState('user.isAuthenticated')) {
+                navigate('/login');
+                return false;
+            }
+            return true;
+        },
+        
+        // 2. Authorization Guard  
+        adminGuard: ({ getState, navigate }) => {
+            if (!getState('user.isAdmin')) {
+                navigate('/unauthorized');
+                return false;
+            }
+            return true;
+        },
+        
+        // 3. Profile Completion Guard
+        profileGuard: ({ getState, navigate }) => {
+            if (!getState('user.hasProfile')) {
+                alert('Please complete your profile first');
+                navigate('/');
+                return false;
+            }
+            return true;
+        },
+        
+        // 4. Data Loading Guards (Async)
+        loadAdminData: async ({ setState }) => {
+            await new Promise(resolve => setTimeout(resolve, 1000));
+            setState('adminData', { 
+                users: 150, 
+                todos: 2500,
+                lastUpdate: new Date().toISOString()
+            });
+        },
+        
+        loadUserData: async ({ params, setState }) => {
+            await new Promise(resolve => setTimeout(resolve, 800));
+            setState('currentUser', {
+                id: params.id,
+                name: `User ${params.id}`,
+                todos: Math.floor(Math.random() * 20)
+            });
+        }
+    },
+    
+    // Path-based middleware guards
+    middleware: [
+        {
+            path: '/admin/*',  // Wildcard support
+            guard: ({ getState, navigate }) => {
+                console.log('Admin middleware check');
+                return getState('user.isAdmin', false);
+            }
+        }
+    ]
+}
+```
+
+### 4. Unsaved Changes Guard (Built-in)
+
+**Automatically prevents navigation with unsaved changes:**
+
+```javascript
+// Built-in browser beforeunload handler
+window.addEventListener('beforeunload', (e) => {
+    if (this.getState('router.hasUnsavedChanges', false)) {
+        e.preventDefault();
+        e.returnValue = 'You have unsaved changes. Are you sure you want to leave?';
+        return e.returnValue;
+    }
+});
+
+// Route change confirmation
+handleRouteChange() {
+    const newPath = this.getRouteFromHash();
+    const currentPath = this.getState('router.currentRoute', '/');
+    
+    // Check for unsaved changes guard
+    if (this.getState('router.hasUnsavedChanges', false)) {
+        const confirmed = confirm('You have unsaved changes. Are you sure you want to leave?');
+        if (!confirmed) {
+            window.location.hash = currentPath;  // Revert navigation
+            return;
+        }
+        this.setState('router.hasUnsavedChanges', false);
+    }
+    
+    // Continue with navigation...
+}
+
+// Usage in components (from our todo demo)
+TodoForm: (props, { setState, getState, services }) => ({
+    input: {
+        onInput: (e) => {
+            setState('newTodoText', e.target.value);
+            setState('router.hasUnsavedChanges', true);  // Mark as dirty
+        },
+        onKeyPress: (e) => {
+            if (e.key === 'Enter') {
+                const text = getState('newTodoText', '').trim();
+                if (text) {
+                    services.todoService.addTodo(newTodo, { setState, getState });
+                    setState('router.hasUnsavedChanges', false);  // Clear dirty state
+                }
+            }
+        }
+    }
+})
+```
+
+### Login System (From Our Demo)
+
+```javascript
+// Complete authentication system
+authService: {
+    login: (username, password, { setState }) => {
+        if (username && password) {
+            setState('user.isAuthenticated', true);
+            setState('user.username', username);
+            setState('user.isAdmin', username === 'admin');
+            setState('user.hasProfile', username !== 'newuser');
+            return true;
+        }
+        return false;
+    },
+    
+    logout: ({ setState }) => {
+        setState('user.isAuthenticated', false);
+        setState('user.username', '');
+        setState('user.isAdmin', false);
+        setState('user.hasProfile', false);
+    }
+}
+
+// Login page component (from our demo)
+LoginPage: (props, { setState, services, navigate }) => ({
+    div: {
+        children: () => [{
+            h2: { text: '🔐 Login' }
+        }, {
+            div: {
+                className: 'auth-form',
+                children: () => [{
+                    input: {
+                        type: 'text',
+                        placeholder: 'Username (try: admin, user, newuser)',
+                        id: 'username'
+                    }
+                }, {
+                    input: {
+                        type: 'password',
+                        placeholder: 'Password (any)',
+                        id: 'password'
+                    }
+                }, {
+                    button: {
+                        text: 'Login',
+                        onClick: () => {
+                            const username = document.getElementById('username').value;
+                            const password = document.getElementById('password').value;
+                            
+                            if (services.authService.login(username, password, { setState })) {
+                                navigate('/');
+                            } else {
+                                alert('Please enter username and password');
+                            }
+                        }
+                    }
+                }]
+            }
+        }]
+    }
+})
+```
+
+### Demo Accounts (From Our Implementation)
+
+**Try these accounts in our demo:**
+- **`admin`** - Has admin access to all routes
+- **`user`** - Regular user with completed profile  
+- **`newuser`** - User without profile (blocked from `/profile` route)
+
+### Route Status Indicator (From Our Demo)
+
+```javascript
+// Shows route info and guard status
+div: {
+    className: 'route-info',
+    text: () => {
+        const params = getState('router.params', {});
+        const route = getState('router.currentRoute', '/');
+        return `Route: ${route} | Params: ${JSON.stringify(params)} | Auth Required: ✅`;
+    }
+}
+```
+
+### Loading States (Built-in)
+
+**Automatic loading indicators during guard execution:**
+
+```javascript
+// Router automatically manages loading state
+Router: (props, { getState }) => {
+    const isLoading = getState('router.isLoading', false);
+    const error = getState('router.error', null);
+    
+    if (isLoading) {
+        return { div: { className: 'loading', text: 'Loading...' } };
+    }
+    
+    if (error) {
+        return { div: { className: 'error', text: `Error: ${error}` } };
+    }
+    
+    // Render normal component...
+}
+```
+
+## 💾 Synchronization
+
+**Our implementation includes a complete 3-tier synchronization system:**
+
+### Implementation Overview
+
+```javascript
+// Built-in middleware from our demo
+middleware: [
+    // Logging middleware
+    ({ path, oldValue, newValue }) => {
+        console.log(`State change: ${path} ${JSON.stringify(oldValue)} -> ${JSON.stringify(newValue)}`);
+        return newValue;
+    },
+    
+    // LocalStorage sync middleware (automatically included)
+    ({ path, newValue, context }) => {
+        const persistPaths = ['todos', 'user', 'filter'];
+        
+        if (persistPaths.includes(path.split('.')[0]) && !context.skipPersist && !context.crossTabSync) {
+            try {
+                const rootPath = path.split('.')[0];
+                let currentState = {};
+                
+                if (typeof Storage !== 'undefined') {
+                    const stored = localStorage.getItem(`juris_${rootPath}`);
+                    if (stored) currentState = JSON.parse(stored);
+                }
+                
+                // Update nested value and save
+                // ... (complete implementation in artifact)
+                
+                localStorage.setItem(`juris_${rootPath}`, JSON.stringify(currentState));
+                console.log(`💾 Persisted ${rootPath} to localStorage`);
+            } catch (error) {
+                console.error('LocalStorage sync error:', error);
+            }
+        }
+        
+        return newValue;
+    }
+]
+```
+
+### 1. localStorage Sync (Built-in)
+
+**Automatically saves and restores state on page reload:**
+
+```javascript
+// Automatic persistence - no code needed!
+app.setState('todos', newTodos); // Automatically saved to localStorage
+app.setState('user.name', 'John'); // Nested paths supported
+
+// Skip persistence when needed
+app.setState('temp', data, { skipPersist: true });
+
+// State restoration (automatic on app init)
+function restoreFromLocalStorage() {
+    const persistPaths = ['todos', 'user', 'filter'];
+    
+    persistPaths.forEach(path => {
+        try {
+            if (typeof Storage !== 'undefined') {
+                const stored = localStorage.getItem(`juris_${path}`);
+                if (stored) {
+                    const parsedValue = JSON.parse(stored);
+                    app.setState(path, parsedValue, { skipPersist: true });
+                    console.log(`🔄 Restored ${path} from localStorage`);
+                }
+            }
+        } catch (error) {
+            console.error(`Error restoring ${path}:`, error);
+        }
+    });
+}
+```
+
+### 2. Cross-tab Sync (Built-in)
+
+**Real-time synchronization across browser tabs:**
+
+```javascript
+// Automatic cross-tab sync implementation
+function setupCrossTabSync() {
+    if (typeof Storage !== 'undefined') {
+        window.addEventListener('storage', (e) => {
+            if (e.key && e.key.startsWith('juris_') && e.newValue !== null) {
+                try {
+                    const path = e.key.replace('juris_', '');
+                    const newValue = JSON.parse(e.newValue);
+                    const currentValue = app.getState(path);
+                    
+                    if (JSON.stringify(currentValue) !== JSON.stringify(newValue)) {
+                        console.log(`🔄 Cross-tab sync: ${path}`);
+                        app.setState(path, newValue, { skipPersist: true, crossTabSync: true });
+                        showCrossTabNotification(path);
+                    }
+                } catch (error) {
+                    console.error('Cross-tab sync error:', error);
+                }
+            }
+        });
+    }
+}
+
+// Visual notifications for cross-tab updates
+function showCrossTabNotification(path, action = 'updated') {
+    // Creates floating notification showing which tab updated data
+    // Complete implementation in our artifact
+}
+```
+
+### 3. Remote Server Sync (Configurable)
+
+**Our complete remote sync service:**
+
+```javascript
+// Remote sync service (from our implementation)
+remoteSyncService: {
+    config: {
+        baseUrl: '/api',
+        endpoints: {
+            sync: '/sync.php',
+            pull: '/pull.php',
+            push: '/push.php'
+        },
+        syncInterval: 30000,
+        enabled: false, // Enable via UI or programmatically
+        retryAttempts: 3
+    },
+    
+    // Push local state to server
+    pushToServer: async function({ getState }, force = false) {
+        if (!this.config.enabled && !force) return { success: false };
+        
+        try {
+            const sessionId = this.getSessionId({ getState });
+            const syncData = {
+                todos: getState('todos', []),
+                user: getState('user', {}),
+                filter: getState('filter', 'all'),
+                timestamp: Date.now()
+            };
+            
+            const response = await fetch(`${this.config.baseUrl}${this.config.endpoints.push}`, {
+                method: 'POST',
+                headers: { 'Content-Type': 'application/json' },
+                body: JSON.stringify({ sessionId, data: syncData })
+            });
+            
+            return await response.json();
+        } catch (error) {
+            console.error('Push failed:', error);
+            return { success: false, error: error.message };
+        }
+    },
+    
+    // Pull remote state from server
+    pullFromServer: async function({ getState, setState }, force = false) {
+        // Complete implementation in artifact
+    },
+    
+    // Bidirectional sync with conflict resolution
+    sync: async function(context, force = false) {
+        // Complete implementation in artifact
+    }
+}
+```
+
+### Sync Status Component (From Our Demo)
+
+```javascript
+// Real-time sync status and controls
+SyncStatus: (props, { getState, setState, services }) => ({
+    div: {
+        style: { 
+            background: '#f5f5f5', 
+            padding: '15px', 
+            borderRadius: '8px', 
+            marginBottom: '20px' 
+        },
+        children: () => {
+            const syncEnabled = services.remoteSyncService.config.enabled;
+            const lastSync = getState('sync.lastSync', 0);
+            
+            return [{
+                div: {
+                    children: () => [{
+                        strong: { text: 'Remote Sync Status: ' }
+                    }, {
+                        span: { 
+                            text: syncEnabled ? '🟢 Enabled' : '🔴 Disabled'
+                        }
+                    }, {
+                        span: { 
+                            text: `Last sync: ${lastSync ? new Date(lastSync).toLocaleTimeString() : 'Never'}`
+                        }
+                    }]
+                }
+            }, {
+                div: {
+                    children: () => [{
+                        button: {
+                            text: syncEnabled ? 'Disable Sync' : 'Enable Sync',
+                            onClick: () => {
+                                services.remoteSyncService.setEnabled(!syncEnabled, { getState, setState });
+                            }
+                        }
+                    }, {
+                        button: {
+                            text: 'Sync Now',
+                            disabled: !syncEnabled,
+                            onClick: async () => {
+                                const result = await services.remoteSyncService.sync({ getState, setState }, true);
+                                // Show result notification
+                            }
+                        }
+                    }]
+                }
+            }]
+        }
+    }
+})
+```
+
+### Usage Examples
+
+```javascript
+// Enable remote sync
+app.services.remoteSyncService.config.baseUrl = 'https://your-api.com';
+app.services.remoteSyncService.setEnabled(true, {
+    getState: app.getState.bind(app),
+    setState: app.setState.bind(app)
+});
+
+// Manual sync operations
+await app.services.remoteSyncService.sync({ getState, setState });
+await app.services.remoteSyncService.pushToServer({ getState });
+await app.services.remoteSyncService.pullFromServer({ getState, setState });
+
+// Clear all synced data
+app.clearLocalStorage(); // Helper method from our implementation
+```
+
+## 🏗️ Backend Setup
+
+**Complete PHP backend implementation included!**
+
+### Our PHP Backend Files
+
+```
+api/
+├── config.php          # Database configuration
+├── database.php        # Database connection & setup
+├── sync_service.php    # Main sync service class
+├── utils.php           # Utility functions & CORS
+├── push.php            # Push endpoint
+├── pull.php            # Pull endpoint  
+├── sync.php            # Bidirectional sync endpoint
+├── admin.php           # Admin interface
+├── install.php         # Database setup script
+└── .htaccess           # Apache configuration
+```
+
+### Quick Setup
+
+1. **Download our PHP backend files** (see PHP Backend artifact)
+2. **Create database:**
+```sql
+CREATE DATABASE juris_sync;
+```
+
+3. **Configure database in `config.php`:**
+```php
+class Config {
+    const DB_HOST = 'localhost';
+    const DB_NAME = 'juris_sync';
+    const DB_USER = 'your_username';
+    const DB_PASS = 'your_password';
+    
+    const ALLOWED_ORIGINS = [
+        'http://localhost:3000',
+        'https://your-domain.com'
+    ];
+}
+```
+
+4. **Upload files and run setup:**
 ```bash
 # NPM
 npm install jurisjs
@@ -149,8 +1251,19 @@
 
 MIT License - see [LICENSE](LICENSE) file for details.
 
+## 🙏 Acknowledgments
+
+- Inspired by modern reactive frameworks
+- Built with vanilla JavaScript for maximum compatibility
+- Thanks to all contributors and testers
+
+## 📞 Support
+
+- **Documentation**: [https://jurisjs.com/#docs](https://jurisjs.com/#docs)
+- **Issues**: [GitHub Issues](https://github.com/jurisjs/juris/issues)
+- **Discussions**: [GitHub Discussions](https://github.com/jurisjs/juris/discussions)
+- **Discord**: not available
+
 ---
 
-**Built with ❤️ by the Juris team**
-
-*"Making reactivity an intentional choice since 2024"*+**Happy coding with Juris! 🚀**